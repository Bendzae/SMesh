--- conflicted
+++ resolved
@@ -1,12 +1,5 @@
-<<<<<<< HEAD
-use bevy::{
-    color::palettes::css::{BLACK, GREEN, ORANGE_RED, TURQUOISE, WHITE, YELLOW},
-    prelude::*,
-};
-=======
 use bevy::color::palettes::css::{GREEN, ORANGE_RED, TURQUOISE, YELLOW};
 use bevy::prelude::*;
->>>>>>> 71a33f49
 use bevy_panorbit_camera::{PanOrbitCamera, PanOrbitCameraPlugin};
 use glam::vec3;
 
@@ -107,12 +100,8 @@
         } else {
             GREEN
         };
-<<<<<<< HEAD
-        gizmos.sphere(v_pos, Quat::IDENTITY, 0.08, Color::from(color));
-=======
         gizmos.sphere(v_pos, Quat::IDENTITY, 0.08, color);
         gizmos.arrow(v_pos, v_pos + v_id.normal(mesh)? * 0.2, color);
->>>>>>> 71a33f49
     }
     // Halfedges
     for he_id in mesh.halfedges() {
@@ -123,18 +112,6 @@
         let v_dst_pos = t.transform_point(*mesh.positions.get(v_dst).unwrap());
         let color = if debug_smesh.selection == Selection::Halfedge(he_id) {
             ORANGE_RED
-<<<<<<< HEAD
-        } else {
-            TURQUOISE
-        };
-        draw_halfedge(&mut gizmos, v_src_pos, v_dst_pos, color.into());
-        let color = if debug_smesh.selection == Selection::Halfedge(opposite?) {
-            ORANGE_RED
-        } else {
-            TURQUOISE
-        };
-        draw_halfedge(&mut gizmos, v_dst_pos, v_src_pos, color.into());
-=======
         } else {
             TURQUOISE
         };
@@ -146,7 +123,6 @@
         //     Color::TURQUOISE
         // };
         // draw_halfedge(&mut gizmos, v_dst_pos, v_src_pos, color);
->>>>>>> 71a33f49
     }
     // Faces
     for face_id in mesh.faces() {
