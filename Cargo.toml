[package]
name = "smesh"
<<<<<<< HEAD
version = "0.2.2"
=======
version = "0.2.3"
>>>>>>> 71a33f49
edition = "2021"
authors = ["Ben Dzaebel <ben@bendz.dev>"]
hompage = "bendz.dev"
license = "MIT"
repository = "https://github.com/Bendzae/SMesh"
keywords = ["mesh", "halfedge", "procedural", "polygon", "3D"]
description = "A fast and ergonomic surface-mesh/halfedge-mesh implementation and polygon mesh manipulation library based on pmp"
# See more keys and their definitions at https://doc.rust-lang.org/cargo/reference/manifest.html

[dependencies]
<<<<<<< HEAD
glam = "0.27.0"
=======
glam = "0.27.0"      # Tracking bevys glam version for convencience
>>>>>>> 71a33f49
slotmap = "1.0.7"
itertools = "0.13.0"
thiserror = "1.0.63"

# Adapter dependencies
<<<<<<< HEAD
bevy = { version = "0.14.1", default-features = false, features = [
=======
bevy = { version = "0.14", default-features = false, features = [
>>>>>>> 71a33f49
  "bevy_pbr",
], optional = true }

[dev-dependencies]
<<<<<<< HEAD
bevy = "0.14.1"
bevy_panorbit_camera = "0.19.3"
bevy-inspector-egui = "0.25.2"
=======
bevy = "0.14.2"
bevy_panorbit_camera = "0.19.3"
bevy-inspector-egui = "0.26"
>>>>>>> 71a33f49


[features]
default = ["bevy_adapter"]
bevy_adapter = ["dep:bevy"]<|MERGE_RESOLUTION|>--- conflicted
+++ resolved
@@ -1,10 +1,6 @@
 [package]
 name = "smesh"
-<<<<<<< HEAD
-version = "0.2.2"
-=======
 version = "0.2.3"
->>>>>>> 71a33f49
 edition = "2021"
 authors = ["Ben Dzaebel <ben@bendz.dev>"]
 hompage = "bendz.dev"
@@ -15,34 +11,20 @@
 # See more keys and their definitions at https://doc.rust-lang.org/cargo/reference/manifest.html
 
 [dependencies]
-<<<<<<< HEAD
-glam = "0.27.0"
-=======
 glam = "0.27.0"      # Tracking bevys glam version for convencience
->>>>>>> 71a33f49
 slotmap = "1.0.7"
 itertools = "0.13.0"
 thiserror = "1.0.63"
 
 # Adapter dependencies
-<<<<<<< HEAD
-bevy = { version = "0.14.1", default-features = false, features = [
-=======
 bevy = { version = "0.14", default-features = false, features = [
->>>>>>> 71a33f49
   "bevy_pbr",
 ], optional = true }
 
 [dev-dependencies]
-<<<<<<< HEAD
-bevy = "0.14.1"
-bevy_panorbit_camera = "0.19.3"
-bevy-inspector-egui = "0.25.2"
-=======
 bevy = "0.14.2"
 bevy_panorbit_camera = "0.19.3"
 bevy-inspector-egui = "0.26"
->>>>>>> 71a33f49
 
 
 [features]
